import {
  AppError,
  CheckOptions,
  DiagnosticError,
  URI,
  ft_utils,
  ir,
  parser,
} from '@faasit/core';
import { faas } from '@faasit/std';
import chalk from 'chalk';
import fs from 'fs-extra';
import yaml from 'js-yaml';
import { spawn } from 'node:child_process';
import path from 'node:path';
import { fileURLToPath } from 'node:url';
import S2A from 'stream-to-async-iterator';
import { NodeFileSystemProvider } from './runtime';
import { RunPerf } from './utils';

const SCRIPT_DIR = path.normalize(path.dirname(fileURLToPath(import.meta.url)))
const ASSETS_DIR = path.resolve(SCRIPT_DIR, '../assets')

async function getProviderPlugin(name: string): Promise<faas.ProviderPlugin> {
  const validProviders = ['aliyun', 'tencentyun', 'knative', 'aws', 'local','pku', 'local-once','k8s']

  if (!validProviders.includes(name)) {
    throw new AppError(`no provider plugin found, name=${name}`)
  }

  const moduleId = `@faasit/plugins/providers/${name}`

  const module = await import(moduleId)
  return module.default()
}

async function getGeneratorPlugin(name: string): Promise<faas.GeneratorPlugin> {
  const validGenerators = ['nodejs']

  if (!validGenerators.includes(name)) {
    throw new AppError(`no generator plugin found, name=${name}`)
  }

  const moduleId = `@faasit/plugins/generators/${name}`

  const module = await import(moduleId)
  return module.default()
}

async function isDirectory(path: string): Promise<boolean> {
  try {
    const stat = await fs.lstat(path)
    return stat.isDirectory()
  } catch (e) {
    return false;
  }
}

interface GlobalOptions {
  workingDir: string
  dev_perf: boolean
}

export interface InvocationResult {
  isCold?: boolean
  faasitBegin?: number
  faasitEnd?: number
  invokeBegin?: number
  invokeEnd?: number
  providerBegin?: number
  providerEnd?: number
}

export class Engine {
  private logger: ft_utils.Logger
  constructor() {
    this.logger = {
      error(msg, options) {
        console.error(`[Error] ${msg}`, options?.error)
      },
      info(msg) {
        console.log(`[Info] ${msg}`)
      },
      warn(msg) {
        console.log(`[Warn] ${msg}`)
      },
    }
  }

  async init(opts: { name: string; lang: string, template: string } & GlobalOptions) {
    const srcTemplateDir = path.join(ASSETS_DIR, 'templates', opts.template, opts.lang)

    if (!(await isDirectory(srcTemplateDir))) {
      throw new Error(`no such template=${opts.template}, lang=${opts.lang}`)
    }

    this.logger.info(`init project ${opts.name} defaultLanguage=${opts.lang} template=${opts.template}`)

    const projectDir = path.resolve(opts.workingDir, opts.name)


    if ((await isDirectory(projectDir))) {
      throw new Error(`project ${opts.name} already exists`)
    }

    await fs.mkdir(projectDir, { recursive: false })

    await fs.copy(srcTemplateDir, projectDir)

    this.logger.info(`create project ${projectDir}`)
  }

  async build(opts: { config: string; provider?: string; registry?:string } & GlobalOptions) {
    const app = await this.resolveApplication(opts)
    const provider = await this.handleGetProvider({ app, provider: opts.provider })
    const plugin = await getProviderPlugin(provider.output.kind)
    const registry = opts.registry
    if (plugin.build) {
      await plugin.build({ app, provider, registry }, this.getPluginRuntime(opts))
    }
  }

  async deploy(opts: { config: string; provider?: string } & GlobalOptions) {
    const app = await this.resolveApplication(opts)
    const provider = await this.handleGetProvider({ app, provider: opts.provider })
    const plugin = await getProviderPlugin(provider.output.kind)

    if (!app.$ir.name) {
      throw new Error(`no application name, must provide it!`)
    }

    if(app.output.defaultProvider.value.output.oss) {
      process.env.FAAS_OSS_BUCKET = app.output.defaultProvider.value.output.oss.bucket
      process.env.FAAS_OSS_REGION = app.output.defaultProvider.value.output.oss.region
    }

    if (plugin.deploy) {
      await plugin.deploy({ app, provider }, this.getPluginRuntime(opts))
    }
  }

  async run(opts: { config: string, 'input.value': string, example: number } & GlobalOptions) {
    const rt = this.getPluginRuntime(opts)
    const app = await this.resolveApplication(opts)

    // use local-once provider to simulate run locally
    const providerKind = `local-once`

    const value = await this.handleGetInputValue({
      rt,
      app,
      inputValue: opts['input.value'],
      example: opts.example
    })

    const provider = {
      '$ir': {
        kind: 'b_custom',
        block_type: {
          '$ir': { kind: 'r_ref', id: 'provider' },
          value: { $ir: { kind: 'b_block', name: 'provider', props: [] } }
        },
        name: '',
        props: []
      },
      output: {
        kind: providerKind,
        input: {
          value
        }
      }
    } as faas.Provider

    const plugin = await getProviderPlugin(providerKind)

    if (plugin.deploy) {
      await plugin.deploy({ app, provider }, rt)
    }
  }

<<<<<<< HEAD
  async invoke(opts: { config: string; func?: string; provider?: string; example: number; retry: number } & GlobalOptions): Promise<InvocationResult> {
    let result: InvocationResult = {faasitBegin: Date.now()}
=======
  async invoke(opts: { config: string; func?: string; provider?: string; example?: number; retry: number } & GlobalOptions) {
>>>>>>> e6021c80
    const app = await this.resolveApplication(opts)
    const provider = await this.handleGetProvider({ app, provider: opts.provider })
    const plugin = await getProviderPlugin(provider.output.kind)
    const rt = this.getPluginRuntime(opts)

    const input = await this.handleGetInputValue({
      rt,
      app,
      example: opts.example
    })

    if (plugin.invoke) {
      let funcName = opts.func
      if (!funcName) {
        if (faas.isWorkflowApplication(app)) {
          funcName = "__executor"
        } else {
          // get first function
          funcName = app.output.functions[0].value.$ir.name
        }
      }
      
      const maxRetriedTimes = opts.retry || 1

      let err: unknown = null;
      for (let i = 0; i < maxRetriedTimes; ++i) {
        try {
<<<<<<< HEAD
          result.invokeBegin = Date.now()
          const resp = await plugin.invoke({ app, funcName, input }, rt)
          result.invokeEnd = Date.now()
=======
          await plugin.invoke({ app, funcName, input,provider }, rt)
>>>>>>> e6021c80
          err = null
          // get provider-side timestamp
          if (resp != undefined){
            try{
              const jsonResp = JSON.parse(resp)
              //console.log(jsonResp)
              if (typeof jsonResp._cold === "boolean") result.isCold = jsonResp._cold
              if (typeof jsonResp._begin === "number") result.providerBegin = jsonResp._begin
              if (typeof jsonResp._end === "number") result.providerEnd = jsonResp._end 
            } catch (e){
              // ignore
            }
          }
          break
        } catch (e) {
          err = e;
          console.log(`invoke ${funcName} finish with exception at ${Date.now()}`)
        }

        console.log(`retrying ... retried ${i}/${maxRetriedTimes} times`)
        await ft_utils.sleep(1000)
      }

      if (err) {
        throw err
      }
    }
    result.faasitEnd = Date.now()
    return result
  }

  async devView(opts: { config: string, symbolTable: boolean } & GlobalOptions) {
    const compileRes = await this.handleCompile({
      ...opts
    })

    if (!compileRes.ok) {
      throw compileRes.error
    }

    const irSpec = compileRes.value.irSpec
    if (opts.symbolTable) {
      console.log(irSpec.symbols)
    }
  }

  async convert(opts: {} & GlobalOptions) { }

  async eval(opts: { config: string; ir: boolean; output: string; checkParse: boolean, checkSymbols: boolean, lazy: boolean } & GlobalOptions) {
    const compileRes = await this.handleCompile({
      ...opts, check: {
        checkParse: opts.checkParse,
        checkSymbols: opts.checkSymbols,
      }
    })

    const dir = path.dirname(path.resolve(opts.workingDir, opts.config))

    if (!compileRes.ok) {
      throw compileRes.error
    }

    const irSpec = compileRes.value.irSpec
    let yamlOpts: yaml.DumpOptions = {}
    if (opts.lazy) {
      yamlOpts = {
        noRefs: true,
        replacer(key, value) {
          // not print ir
          if (!opts.ir && key == '$ir') {
            return undefined
          }

          // may contains loop reference to cause infinite loop
          // so just print as <lazy_evaluation>
          if (ir.types.isReference(value)) {
            return {
              $ir: value.$ir,
              value: '<lazy_evaluation>'
            }
          }

          return value
        },
      }
    }

    console.log(
      yaml.dump(
        irSpec,
        yamlOpts
      )
    )

    if (opts.output) {

      let outputDir = opts.output
      if (!path.isAbsolute(outputDir)) {
        outputDir = path.join(opts.workingDir, outputDir)
      }

      fs.writeFile(outputDir, yaml.dump(
        irSpec,
        yamlOpts
      ), 'utf8', (err) => {
        if (err) {
          console.error('write error', err)
        }
      });
    }
  }

  async format(opts: { config: string, print: string } & GlobalOptions) {
    const perfRes = await RunPerf(async () => {
      const file = path.resolve(opts.workingDir, opts.config)
      const fileUri = URI.file(file)

      const manager = new parser.LspManager({
        fileSystemProvider: () => new NodeFileSystemProvider(),
      })
      const content = await manager.format({ file: fileUri })

      if (opts.print) {
        console.log(content)
      }
      return {
        content
      }
    }, {
      runPerf: opts.dev_perf
    })

    if (opts.dev_perf) {
      const speed = perfRes.result.content.length / perfRes.elapsed_secs
      console.log(`[Perf] Finished format, elapsed=${perfRes.elapsed_ms} ms, speed=${speed} chars/s`)
    }

  }

  async parse(opts: { config: string; ir: boolean; checkParse: boolean; stdout: boolean } & GlobalOptions) {

    const perfRes = await RunPerf(async () => {
      const compileRes = await this.handleCompile({
        ...opts,
        check: {
          checkParse: opts.checkParse,
          checkSymbols: false
        }
      })

      if (!compileRes.ok) {
        throw compileRes.error
      }
      return compileRes.value
    }, { runPerf: opts.dev_perf })

    if (!perfRes.result) {
      return
    }

    const ast = perfRes.result.ast

    const yamlKeyBlockList = ['_nodeDescription', '_ref']
    if (opts.stdout) {
      console.log(yaml.dump(
        ast,
        {
          noRefs: false,
          replacer(key, value) {
            if (key.startsWith("$") && key !== '$type') {
              return undefined
            }
            if (yamlKeyBlockList.includes(key)) {
              return undefined
            }
            if (value instanceof RegExp) {
              return value.source
            }
            return value
          },
        }
      ))
    }

    if (opts.dev_perf) {
      const content = await fs.readFile(perfRes.result?.fileName)

      const speed = content.length / perfRes.elapsed_secs
      console.log(`[Perf] Finished parse, elapsed=${perfRes.elapsed_ms} ms, speed=${speed} chars/s`)
    }

  }

  async codegen(opts: { file?: string; lang: string } & GlobalOptions) {

    const perfRes = await RunPerf(async () => {
      const irSpecRes = await this.handleCompile({ ...opts, config: opts.file || 'main.ft' })

      if (!irSpecRes.ok) {
        throw irSpecRes.error
      }

      const irSpec = irSpecRes.value.irSpec
      const app = await faas.resolveApplicationFromIr({ ir: irSpec })

      const generator = await getGeneratorPlugin(opts.lang)
      if (generator.generate) {
        const result = await generator.generate(
          { app, irSpec },
          this.getPluginRuntime(opts)
        )

        this.logger.info(`Write the code generation results to the code/gen/`)

        return result

      }
    }, {
      runPerf: opts.dev_perf
    })

    if (!perfRes.result) {
      return
    }

    if (opts.dev_perf) {

      const totalSize = perfRes.result.items.reduce((acc, item) => acc + item.content.length, 0)
      const speed = totalSize / perfRes.elapsed_secs
      console.log(`[Perf] Finished parse, elapsed=${perfRes.elapsed_ms} ms, speed=${speed} chars/s`)
    }

    await this.handleWriteGeneration({
      workingDir: opts.workingDir,
      generation: perfRes.result,
    })

  }

  private getPluginRuntime(opts: { workingDir: string }): faas.ProviderPluginContext {
    return {
      cwd: opts.workingDir,
      env: process.env,
      rt: {
        runCommand(cmd, options) {
          const { args = [], ...rest } = options || {}
          const p = spawn(cmd, args, {
            ...(rest || {})
          })

          const isStdioInherit = rest.stdio && rest.stdio == 'inherit'

          const wait: () => Promise<{ exitcode: number }> = () =>
            new Promise((resolve, reject) => {
              p.once('error', (err) => {
                reject(err)
              })

              p.once('exit', (code) => {
                resolve({
                  exitcode: code || 0,
                })
              })
            })

          const streamStdout = p.stdout ? new S2A<string>(p.stdout) : null
          const streamStderr = p.stderr ? new S2A<string>(p.stderr) : null

          const readStream = async (stream: S2A<string> | null, cb: (v: string) => void): Promise<void> => {
            if (!stream) {
              return
            }

            for await (const chunk of stream) {
              cb(chunk)
            }
          }

          return {
            wait,
            stdout: streamStdout,
            stderr: streamStderr,

            async readOut(cb) {
              return readStream(streamStdout, cb)
            },

            async readErr(cb) {
              return readStream(streamStderr, cb)
            },
          }
        },

        async writeFile(path, content) {
          await fs.writeFile(path, content)
        },

        joinPath(...path) {
          return path.join(...path)
        },

        async removeFile(path) {
          await fs.unlink(path)
        },

        async fileExists(path) {
          try {
            const stat = await fs.lstat(path)
            return stat.isFile()
          } catch (e) {
            return false
          }
        },
      },
      logger: this.logger,
    }
  }

  async resolveApplication(opts: {
    config: string
    workingDir: string
  }): Promise<faas.Application> {
    const compileResult = await this.handleCompile(opts)

    if (!compileResult.ok) {
      throw new AppError(`failed to compile, e`, { cause: compileResult.error })
    }
    return await faas.resolveApplicationFromIr({ ir: compileResult.value.irSpec })
  }

  async handleCompile(opts: {
    workingDir: string
    config: string
    check?: CheckOptions
  }): Promise<ft_utils.Result<{
    irSpec: ir.Spec,
    ast: parser.ast.Instance,
    fileName: string
  }, DiagnosticError>> {

    const checkOpts = opts.check || {
      checkParse: false,
      checkSymbols: false
    }
    const file = path.resolve(opts.workingDir, opts.config)
    const fileUri = URI.file(file)

    const manager = new parser.LspManager({
      fileSystemProvider: () => new NodeFileSystemProvider(),
    })

    const parseResult = await manager.parse({
      file: fileUri,
      check: checkOpts
    })

    if (!parseResult.ok) {
      return parseResult
    }

    const inst = parseResult.value

    // just print as ir currently
    const irSpec = await ir.convertFromAst({ mainInst: inst })

    if (checkOpts.checkSymbols) {
      const idSet = new Set()
      for (const symbol of irSpec.symbols) {
        if (idSet.has(symbol.id)) {
          throw new AppError(`conflict symbol: ${symbol.id}`)
        }
        idSet.add(symbol.id)
      }
    }

    ir.evaluateIR({ spec: irSpec })

    return {
      ok: true, value: {
        irSpec,
        ast: inst,
        fileName: file
      }
    }
  }

  async handleWriteGeneration(opts: {
    workingDir: string
    generation: faas.GenerationResult
  }) {
    // collect all dirs
    const dirs = []

    for (const item of opts.generation.items) {
      dirs.push(path.resolve(opts.workingDir, path.dirname(item.path)))
    }

    // create dir
    await Promise.all(dirs.map((dir) => fs.mkdir(dir, { recursive: true })))

    // write files
    const tasks = opts.generation.items.map(async (item) => {
      const targetPath = path.resolve(opts.workingDir, item.path)
      await fs.writeFile(targetPath, item.content)
    })

    await Promise.all(tasks)
  }

  async handleGetProvider(opt: { app: faas.Application, provider?: string }) {
    let provider = opt.app.output.defaultProvider.value

    if (opt.provider) {
      const providerRef = opt.app.output.providers.find(v => v.value.$ir.name === opt.provider)
      if (!providerRef) {
        throw new AppError(`no such provider=${opt.provider}`)
      }
      provider = providerRef.value
    }
    return provider
  }

  async handleGetInputValue(opts: { rt: faas.ProviderPluginContext, app: faas.Application, inputValue?: string, example?: number }) {
    // use input examples as default
    let value = undefined
    if (opts.inputValue) {
      value = JSON.parse(opts.inputValue)
    } else if (opts.example) {
      value = opts.app.output.inputExamples[opts.example]?.value
      value = await this.transformInputValue(value)
    }

    // use input examples as default
    if (value == undefined) {
      opts.rt.logger.warn(`no input value provided, use '--input.value' to specify the input value in json format`)
    }
    return value
  }


  // hacky way to handle file loading
  async transformInputValue(value: unknown): Promise<unknown> {
    // handle special ir first
    if (ir.types.isBaseEirNode(value)) {
      if (ir.types.isTypeCallValue(value)) {
        if (value.$ir.callee.value.$ir.name === 'file') {
          // load file
          const file = value.args![0] as string

          const content = await fs.readFile(file, { encoding: 'base64' })
          const ext = path.extname(file)
          // to base64 with type
          return {
            path: file,
            ext,
            base64: content
          }
        }
      }

      return value
    }

    // recursively transform
    if (typeof value === 'object' && value !== null) {
      if (Array.isArray(value)) {
        return value
      }

      // record
      let obj: Record<string, unknown> = {}
      for (const [key, val] of Object.entries(value)) {
        obj[key] = await this.transformInputValue(val)
      }
      return obj
    }

    return value
  }
}<|MERGE_RESOLUTION|>--- conflicted
+++ resolved
@@ -178,12 +178,8 @@
     }
   }
 
-<<<<<<< HEAD
   async invoke(opts: { config: string; func?: string; provider?: string; example: number; retry: number } & GlobalOptions): Promise<InvocationResult> {
     let result: InvocationResult = {faasitBegin: Date.now()}
-=======
-  async invoke(opts: { config: string; func?: string; provider?: string; example?: number; retry: number } & GlobalOptions) {
->>>>>>> e6021c80
     const app = await this.resolveApplication(opts)
     const provider = await this.handleGetProvider({ app, provider: opts.provider })
     const plugin = await getProviderPlugin(provider.output.kind)
@@ -211,13 +207,9 @@
       let err: unknown = null;
       for (let i = 0; i < maxRetriedTimes; ++i) {
         try {
-<<<<<<< HEAD
           result.invokeBegin = Date.now()
-          const resp = await plugin.invoke({ app, funcName, input }, rt)
+          const resp = await plugin.invoke({ app, funcName, input, provider}, rt)
           result.invokeEnd = Date.now()
-=======
-          await plugin.invoke({ app, funcName, input,provider }, rt)
->>>>>>> e6021c80
           err = null
           // get provider-side timestamp
           if (resp != undefined){
